package metric

import (
	"time"

	"code.cloudfoundry.org/lager"
	"github.com/bigdatadev/goryman"
)

type eventEmission struct {
	event  goryman.Event
	logger lager.Logger
}

var riemannClient *goryman.GorymanClient
var eventHost string
var eventTags []string
var eventAttributes map[string]string
var eventPrefix string

var clientConnected bool
var emissions = make(chan eventEmission, 1000)

<<<<<<< HEAD
var errQueueFull = errors.New("event queue is full")

func Initialize(logger lager.Logger, riemannAddr string, host string, tags []string, attributes map[string]string, prefix string) {
=======
func Initialize(logger lager.Logger, riemannAddr string, host string, tags []string, attributes map[string]string) {
>>>>>>> 440939e8
	client := goryman.NewGorymanClient(riemannAddr)

	riemannClient = client
	eventHost = host
	eventTags = tags
	eventAttributes = attributes
	eventPrefix = prefix

	go emitLoop()
}

func emit(logger lager.Logger, event goryman.Event) {
	logger.Debug("emit")

	if riemannClient == nil {
		return
	}

	if eventPrefix != "" {
		event.Service = eventPrefix + event.Service
	}

	event.Host = eventHost
	event.Time = time.Now().Unix()
	event.Tags = append(event.Tags, eventTags...)

	mergedAttributes := map[string]string{}
	for k, v := range eventAttributes {
		mergedAttributes[k] = v
	}

	if event.Attributes != nil {
		for k, v := range event.Attributes {
			mergedAttributes[k] = v
		}
	}

	event.Attributes = mergedAttributes

	select {
	case emissions <- eventEmission{logger: logger, event: event}:
	default:
		logger.Error("queue-full", nil)
	}
}

func emitLoop() {
	for emission := range emissions {
		if !clientConnected {
			err := riemannClient.Connect()
			if err != nil {
				emission.logger.Error("connection-failed", err)
				continue
			}

			clientConnected = true
		}

		err := riemannClient.SendEvent(&emission.event)
		if err != nil {
			emission.logger.Error("failed-to-emit", err)

			if err := riemannClient.Close(); err != nil {
				emission.logger.Error("failed-to-close", err)
			}

			clientConnected = false
		}
	}
}<|MERGE_RESOLUTION|>--- conflicted
+++ resolved
@@ -21,13 +21,7 @@
 var clientConnected bool
 var emissions = make(chan eventEmission, 1000)
 
-<<<<<<< HEAD
-var errQueueFull = errors.New("event queue is full")
-
 func Initialize(logger lager.Logger, riemannAddr string, host string, tags []string, attributes map[string]string, prefix string) {
-=======
-func Initialize(logger lager.Logger, riemannAddr string, host string, tags []string, attributes map[string]string) {
->>>>>>> 440939e8
 	client := goryman.NewGorymanClient(riemannAddr)
 
 	riemannClient = client
