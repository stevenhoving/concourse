--- conflicted
+++ resolved
@@ -9,9 +9,5 @@
 
 func TestTOPGUN(t *testing.T) {
 	RegisterFailHandler(Fail)
-<<<<<<< HEAD
-	RunSpecs(t, "TOPGUN Suite")
-=======
 	RunSpecs(t, "Runtime Suite")
->>>>>>> 00b99c5c
 }