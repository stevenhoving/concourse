--- conflicted
+++ resolved
@@ -3,7 +3,6 @@
 import (
 	"context"
 
-	"github.com/concourse/concourse/atc/atccmd"
 	"github.com/concourse/concourse/atc/db/dbfakes"
 	"github.com/concourse/concourse/atc/gc"
 	. "github.com/onsi/ginkgo"
@@ -11,11 +10,7 @@
 )
 
 var _ = Describe("ArtifactCollector", func() {
-<<<<<<< HEAD
-	var collector atccmd.Collector
-=======
 	var collector Collector
->>>>>>> 147212a3
 	var fakeArtifactLifecycle *dbfakes.FakeWorkerArtifactLifecycle
 
 	BeforeEach(func() {
