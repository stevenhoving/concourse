package scheduler_test

import (
	"errors"
	"time"

	"code.cloudfoundry.org/lager/lagertest"
	"github.com/concourse/concourse/atc"
	"github.com/concourse/concourse/atc/db"
	"github.com/concourse/concourse/atc/db/dbfakes"
	"github.com/concourse/concourse/atc/scheduler"
	"github.com/concourse/concourse/atc/scheduler/schedulerfakes"

	. "github.com/onsi/ginkgo"
	. "github.com/onsi/gomega"
)

var _ = Describe("BuildStarter", func() {
	var (
		fakePipeline  *dbfakes.FakePipeline
		fakeFactory   *schedulerfakes.FakeBuildFactory
		pendingBuilds []db.Build
		fakeAlgorithm *schedulerfakes.FakeAlgorithm

		buildStarter scheduler.BuildStarter

		disaster error
	)

	BeforeEach(func() {
		fakePipeline = new(dbfakes.FakePipeline)
		fakeFactory = new(schedulerfakes.FakeBuildFactory)
		fakeAlgorithm = new(schedulerfakes.FakeAlgorithm)

		buildStarter = scheduler.NewBuildStarter(fakePipeline, fakeFactory, fakeAlgorithm)

		disaster = errors.New("bad thing")
	})

	Describe("TryStartPendingBuildsForJob", func() {
		var tryStartErr error
		var createdBuild *dbfakes.FakeBuild
		var job *dbfakes.FakeJob
		var resource *dbfakes.FakeResource
		var resources db.Resources
		var versionedResourceTypes atc.VersionedResourceTypes

		BeforeEach(func() {
			versionedResourceTypes = atc.VersionedResourceTypes{
				{
					ResourceType: atc.ResourceType{Name: "some-resource-type"},
					Version:      atc.Version{"some": "version"},
				},
			}

			resource = new(dbfakes.FakeResource)
			resource.NameReturns("some-resource")
		})

<<<<<<< HEAD
		Context("when pending builds are successfully fetched", func() {
=======
		Context("when one pending build is aborted before start", func() {
			var abortedBuild *dbfakes.FakeBuild

			BeforeEach(func() {
				job = new(dbfakes.FakeJob)
				job.NameReturns("some-job")
				job.ConfigReturns(atc.JobConfig{Plan: atc.PlanSequence{{Get: "input-1", Resource: "some-resource"}, {Get: "input-2", Resource: "some-resource"}}})

				abortedBuild = new(dbfakes.FakeBuild)
				abortedBuild.IDReturns(42)
				abortedBuild.IsAbortedReturns(true)

				// make sure pending build can be started after another pending build is aborted
				pendingBuilds = append([]db.Build{abortedBuild}, pendingBuilds...)
				resources = db.Resources{resource}
			})

			JustBeforeEach(func() {
				tryStartErr = buildStarter.TryStartPendingBuildsForJob(
					lagertest.NewTestLogger("test"),
					job,
					resources,
					versionedResourceTypes,
					pendingBuilds,
				)
			})

			It("won't try to start the aborted pending build", func() {
				Expect(abortedBuild.FinishCallCount()).To(Equal(1))
			})

			It("will try to start the next non aborted pending build", func() {
				Expect(fakeUpdater.UpdateMaxInFlightReachedCallCount()).To(Equal(1))
				_, _, buildID := fakeUpdater.UpdateMaxInFlightReachedArgsForCall(0)
				Expect(buildID).To(Equal(66))
			})

			It("returns without error", func() {
				Expect(tryStartErr).NotTo(HaveOccurred())
			})
		})

		Context("when manually triggered", func() {
>>>>>>> 4a191e71
			BeforeEach(func() {
				createdBuild = new(dbfakes.FakeBuild)
				createdBuild.IDReturns(66)
				createdBuild.NameReturns("some-build")
				createdBuild.IsManuallyTriggeredReturns(true)

				pendingBuilds = []db.Build{createdBuild}

				job = new(dbfakes.FakeJob)
				job.GetPendingBuildsReturns(pendingBuilds, nil)

				fakePipeline.CheckPausedReturns(false, nil)
			})

			Context("when manually triggered", func() {
				BeforeEach(func() {
					job.NameReturns("some-job")
					job.ConfigReturns(atc.JobConfig{Plan: atc.PlanSequence{{Get: "input-1", Resource: "some-resource"}, {Get: "input-2", Resource: "some-resource"}}})

					resources = db.Resources{resource}
				})

				JustBeforeEach(func() {
					tryStartErr = buildStarter.TryStartPendingBuildsForJob(
						lagertest.NewTestLogger("test"),
						job,
						resources,
						versionedResourceTypes,
					)
				})

				It("tries to schedule the build", func() {
					Expect(job.ScheduleBuildCallCount()).To(Equal(1))
					actualBuild := job.ScheduleBuildArgsForCall(0)
					Expect(actualBuild.Name()).To(Equal(createdBuild.Name()))
				})

				Context("when the build not scheduled", func() {
					BeforeEach(func() {
						job.ScheduleBuildReturns(false, nil)
					})

					It("does not start the build", func() {
						Expect(createdBuild.StartCallCount()).To(BeZero())
					})
				})

				Context("when the build is successfully scheduled", func() {
					BeforeEach(func() {
						job.ScheduleBuildReturns(true, nil)
					})

					Context("when some of the resources are checked before build create time", func() {
						BeforeEach(func() {
							createdBuild.CreateTimeReturns(time.Now())
							resource.LastCheckEndTimeReturns(time.Now().Add(-time.Minute))
						})

						It("does not save the next input mapping", func() {
							Expect(fakePipeline.LoadVersionsDBCallCount()).To(BeZero())
							Expect(fakeAlgorithm.ComputeCallCount()).To(BeZero())
						})

						It("does not start the build", func() {
							Expect(createdBuild.StartCallCount()).To(BeZero())
						})

						It("returns without error", func() {
							Expect(tryStartErr).NotTo(HaveOccurred())
						})
					})

					Context("when all resources are checked after build create time or pinned", func() {
						BeforeEach(func() {
							fakeDBResourceType := new(dbfakes.FakeResourceType)
							fakeDBResourceType.NameReturns("fake-resource-type")
							fakeDBResourceType.TypeReturns("fake")
							fakeDBResourceType.SourceReturns(atc.Source{"im": "fake"})
							fakeDBResourceType.PrivilegedReturns(true)
							fakeDBResourceType.VersionReturns(atc.Version{"version": "1.2.3"})

							fakePipeline.ResourceTypesReturns(db.ResourceTypes{fakeDBResourceType}, nil)

							job.ConfigReturns(atc.JobConfig{Plan: atc.PlanSequence{{Get: "input-1", Resource: "some-resource"}, {Get: "input-2", Resource: "other-resource"}}})

							createdBuild.CreateTimeReturns(time.Now())

							resource.LastCheckEndTimeReturns(time.Now().Add(time.Minute))

							otherResource := new(dbfakes.FakeResource)
							otherResource.IDReturns(25)
							otherResource.NameReturns("other-resource")
							otherResource.CurrentPinnedVersionReturns(atc.Version{"some": "version"})
							otherResource.LastCheckEndTimeReturns(time.Now().Add(-time.Minute))

							resources = db.Resources{resource, otherResource}
						})

						Context("when reloading the resource types list fails", func() {
							BeforeEach(func() {
								fakePipeline.ResourceTypesReturns(db.ResourceTypes{}, errors.New("failed to reload types"))
							})

							It("returns the error", func() {
								Expect(tryStartErr).To(MatchError("failed to reload types"))
							})
						})

						It("reloads the resource types list", func() {
							Expect(fakePipeline.ResourceTypesCallCount()).To(Equal(1))
						})

						Context("when loading the versions DB fails", func() {
							BeforeEach(func() {
								fakePipeline.LoadVersionsDBReturns(nil, disaster)
							})

							It("returns an error", func() {
								Expect(tryStartErr).To(Equal(disaster))
							})

							It("loaded the versions DB after checking all the resources", func() {
								Expect(fakePipeline.LoadVersionsDBCallCount()).To(Equal(1))
							})
						})

						Context("when loading the versions DB succeeds", func() {
							var versionsDB *db.VersionsDB

							BeforeEach(func() {
								fakePipeline.LoadVersionsDBReturns(&db.VersionsDB{
									DisabledVersions: map[int]map[string]bool{25: {"73": true}},
									JobIDs: map[string]int{
										"bad-luck-job": 13,
									},
									ResourceIDs: map[string]int{
										"resource-127": 127,
									},
								}, nil)

								versionsDB = &db.VersionsDB{JobIDs: map[string]int{"j1": 1}}
								fakePipeline.LoadVersionsDBReturns(versionsDB, nil)
							})

							Context("when mapping the next inputs fails", func() {
								BeforeEach(func() {
									fakeAlgorithm.ComputeReturns(nil, false, disaster)
								})

								It("maps the next inputs for the right job and versions", func() {
									Expect(fakeAlgorithm.ComputeCallCount()).To(Equal(1))
									actualVersionsDB, actualJob, _ := fakeAlgorithm.ComputeArgsForCall(0)
									Expect(actualVersionsDB).To(Equal(versionsDB))
									Expect(actualJob.Name()).To(Equal(job.Name()))
								})
							})
<<<<<<< HEAD

							Context("when mapping the next inputs succeeds", func() {
								var expectedInputMapping db.InputMapping
=======
						})
					})
				})
			})
		})
>>>>>>> 4a191e71

								BeforeEach(func() {
									expectedInputMapping = map[string]db.InputResult{
										"input-1": db.InputResult{
											Input: &db.AlgorithmInput{
												AlgorithmVersion: db.AlgorithmVersion{
													ResourceID: 1,
													Version:    db.ResourceVersion("1"),
												},
												FirstOccurrence: true,
											},
										},
									}

									fakeAlgorithm.ComputeReturns(expectedInputMapping, true, nil)
								})

								Context("when saving the next input mapping fails", func() {
									BeforeEach(func() {
										job.SaveNextInputMappingReturns(disaster)
									})

									It("saves the next input mapping with the right inputs", func() {
										actualInputMapping, resolved := job.SaveNextInputMappingArgsForCall(0)
										Expect(actualInputMapping).To(Equal(expectedInputMapping))
										Expect(resolved).To(BeTrue())
									})
								})

								Context("when saving the next input mapping succeeds", func() {
									BeforeEach(func() {
										job.SaveNextInputMappingReturns(nil)
									})

									It("saved the next input mapping and returns the build", func() {
										Expect(tryStartErr).NotTo(HaveOccurred())
									})
								})

								Context("when creating a build plan", func() {
									BeforeEach(func() {
										createdBuild.AdoptInputsAndPipesReturns([]db.BuildInput{}, true, nil)
									})

									It("uses the updated list of resource types", func() {
										Expect(fakeFactory.CreateCallCount()).To(Equal(1))
										_, _, types, _ := fakeFactory.CreateArgsForCall(0)
										Expect(types).To(ConsistOf(atc.VersionedResourceTypes{atc.VersionedResourceType{
											ResourceType: atc.ResourceType{
												Name:       "fake-resource-type",
												Type:       "fake",
												Source:     atc.Source{"im": "fake"},
												Privileged: true,
											},
											Version: atc.Version{"version": "1.2.3"},
										}}))
									})
								})
							})
						})
					})
				})
			})

			Context("when not manually triggered", func() {
				var pendingBuild1 *dbfakes.FakeBuild
				var pendingBuild2 *dbfakes.FakeBuild
				var pendingBuild3 *dbfakes.FakeBuild

				BeforeEach(func() {
					job.NameReturns("some-job")
					job.ConfigReturns(atc.JobConfig{Name: "some-job"})
					createdBuild.IsManuallyTriggeredReturns(false)
				})

				JustBeforeEach(func() {
					tryStartErr = buildStarter.TryStartPendingBuildsForJob(
						lagertest.NewTestLogger("test"),
						job,
						db.Resources{resource},
						atc.VersionedResourceTypes{
							{
								ResourceType: atc.ResourceType{Name: "some-resource-type"},
								Version:      atc.Version{"some": "version"},
							},
						},
					)
				})

				itReturnsTheError := func() {
					It("returns the error", func() {
						Expect(tryStartErr).To(Equal(disaster))
					})
				}

				It("doesn't reload the resource types list", func() {
					Expect(fakePipeline.ResourceTypesCallCount()).To(Equal(0))
				})

				itDoesntReturnAnErrorOrMarkTheBuildAsScheduled := func() {
					It("doesn't return an error", func() {
						Expect(tryStartErr).NotTo(HaveOccurred())
					})

					It("doesn't try to mark the build as scheduled", func() {
						Expect(job.ScheduleBuildCallCount()).To(BeZero())
					})
				}

				itScheduledAllBuilds := func() {
					It("scheduled all the pending builds", func() {
						Expect(job.ScheduleBuildCallCount()).To(Equal(3))
						actualBuild := job.ScheduleBuildArgsForCall(0)
						Expect(actualBuild.ID()).To(Equal(pendingBuild1.ID()))

						actualBuild = job.ScheduleBuildArgsForCall(1)
						Expect(actualBuild.ID()).To(Equal(pendingBuild2.ID()))

						actualBuild = job.ScheduleBuildArgsForCall(2)
						Expect(actualBuild.ID()).To(Equal(pendingBuild3.ID()))
					})
				}

				itAttemptedToScheduleFirstBuild := func() {
					It("tried to schedule the first pending build", func() {
						Expect(job.ScheduleBuildCallCount()).To(Equal(1))
						actualBuild := job.ScheduleBuildArgsForCall(0)
						Expect(actualBuild.ID()).To(Equal(pendingBuild1.ID()))
					})
				}

				itDidNotAttemptToScheduleAnyBuilds := func() {
					It("did not try to schedule any builds", func() {
						Expect(job.ScheduleBuildCallCount()).To(Equal(0))
					})
				}

				Context("when the stars align", func() {
					BeforeEach(func() {
						job.PausedReturns(false)
						job.ScheduleBuildReturns(true, nil)
						fakePipeline.PausedReturns(false)
					})

					Context("when there are several pending builds", func() {
						BeforeEach(func() {
							pendingBuild1 = new(dbfakes.FakeBuild)
							pendingBuild1.IDReturns(99)
							pendingBuild1.AdoptInputsAndPipesReturns([]db.BuildInput{{Name: "some-input"}}, true, nil)
							job.ScheduleBuildReturnsOnCall(0, true, nil)
							pendingBuild2 = new(dbfakes.FakeBuild)
							pendingBuild2.IDReturns(999)
							pendingBuild2.AdoptInputsAndPipesReturns([]db.BuildInput{{Name: "some-input"}}, true, nil)
							job.ScheduleBuildReturnsOnCall(1, true, nil)
							pendingBuild3 = new(dbfakes.FakeBuild)
							pendingBuild3.IDReturns(555)
							pendingBuild3.AdoptInputsAndPipesReturns([]db.BuildInput{{Name: "some-input"}}, true, nil)
							job.ScheduleBuildReturnsOnCall(2, true, nil)
							pendingBuilds = []db.Build{pendingBuild1, pendingBuild2, pendingBuild3}
							job.GetPendingBuildsReturns(pendingBuilds, nil)
						})

						Context("when marking the build as scheduled fails", func() {
							BeforeEach(func() {
								job.ScheduleBuildReturnsOnCall(0, false, disaster)
							})

							It("returns the error", func() {
								Expect(tryStartErr).To(Equal(disaster))
							})

							It("only tried to schedule one pending build", func() {
								Expect(job.ScheduleBuildCallCount()).To(Equal(1))
							})
						})

						Context("when the build was not able to be scheduled", func() {
							BeforeEach(func() {
								job.ScheduleBuildReturnsOnCall(0, false, nil)
							})

							It("doesn't return an error", func() {
								Expect(tryStartErr).NotTo(HaveOccurred())
							})

							It("doesn't try adopt build inputs and pipes", func() {
								Expect(pendingBuild1.AdoptInputsAndPipesCallCount()).To(BeZero())
							})
						})

						Context("when adopting the build inputs and pipes succeeds", func() {
							Context("when creating the build plan fails", func() {
								BeforeEach(func() {
									fakeFactory.CreateReturns(atc.Plan{}, disaster)
								})

								It("stops creating builds for job", func() {
									Expect(fakeFactory.CreateCallCount()).To(Equal(1))
									actualJobConfig, actualResourceConfigs, actualResourceTypes, actualBuildInputs := fakeFactory.CreateArgsForCall(0)
									Expect(actualJobConfig).To(Equal(atc.JobConfig{Name: "some-job"}))
									Expect(actualResourceConfigs).To(Equal(atc.ResourceConfigs{{Name: "some-resource"}}))
									Expect(actualResourceTypes).To(Equal(versionedResourceTypes))
									Expect(actualBuildInputs).To(Equal([]db.BuildInput{{Name: "some-input"}}))
								})

								Context("when marking the build as errored fails", func() {
									BeforeEach(func() {
										pendingBuild1.FinishReturns(disaster)
									})

									It("doesn't return an error", func() {
										Expect(tryStartErr).NotTo(HaveOccurred())
									})

									It("marked the right build as errored", func() {
										Expect(pendingBuild1.FinishCallCount()).To(Equal(1))
										actualStatus := pendingBuild1.FinishArgsForCall(0)
										Expect(actualStatus).To(Equal(db.BuildStatusErrored))
									})
								})

								Context("when marking the build as errored succeeds", func() {
									BeforeEach(func() {
										pendingBuild1.FinishReturns(nil)
									})

									It("doesn't return an error", func() {
										Expect(tryStartErr).NotTo(HaveOccurred())
									})
								})
							})

							Context("when creating the build plan succeeds", func() {
								BeforeEach(func() {
									fakeFactory.CreateReturns(atc.Plan{Task: &atc.TaskPlan{ConfigPath: "some-task-1.yml"}}, nil)
									pendingBuild1.StartReturns(true, nil)
									pendingBuild2.StartReturns(true, nil)
									pendingBuild3.StartReturns(true, nil)
								})

								It("creates build plans for all builds", func() {
									Expect(fakeFactory.CreateCallCount()).To(Equal(3))
									actualJobConfig, actualResourceConfigs, actualResourceTypes, actualBuildInputs := fakeFactory.CreateArgsForCall(0)
									Expect(actualJobConfig).To(Equal(atc.JobConfig{Name: "some-job"}))
									Expect(actualResourceConfigs).To(Equal(atc.ResourceConfigs{{Name: "some-resource"}}))
									Expect(actualResourceTypes).To(Equal(versionedResourceTypes))
									Expect(actualBuildInputs).To(Equal([]db.BuildInput{{Name: "some-input"}}))

									actualJobConfig, actualResourceConfigs, actualResourceTypes, actualBuildInputs = fakeFactory.CreateArgsForCall(1)
									Expect(actualJobConfig).To(Equal(atc.JobConfig{Name: "some-job"}))
									Expect(actualResourceConfigs).To(Equal(atc.ResourceConfigs{{Name: "some-resource"}}))
									Expect(actualResourceTypes).To(Equal(versionedResourceTypes))
									Expect(actualBuildInputs).To(Equal([]db.BuildInput{{Name: "some-input"}}))

									actualJobConfig, actualResourceConfigs, actualResourceTypes, actualBuildInputs = fakeFactory.CreateArgsForCall(2)
									Expect(actualJobConfig).To(Equal(atc.JobConfig{Name: "some-job"}))
									Expect(actualResourceConfigs).To(Equal(atc.ResourceConfigs{{Name: "some-resource"}}))
									Expect(actualResourceTypes).To(Equal(versionedResourceTypes))
									Expect(actualBuildInputs).To(Equal([]db.BuildInput{{Name: "some-input"}}))
								})

								Context("when starting the build fails", func() {
									BeforeEach(func() {
										pendingBuild1.StartReturns(false, disaster)
									})

									It("doesn't return an error", func() {
										Expect(tryStartErr).NotTo(HaveOccurred())
									})
								})

								Context("when starting the build returns false", func() {
									BeforeEach(func() {
										pendingBuild1.StartReturns(false, nil)
									})

									It("doesn't return an error", func() {
										Expect(tryStartErr).NotTo(HaveOccurred())
									})

									It("finishes the build with aborted status", func() {
										Expect(pendingBuild1.FinishCallCount()).To(Equal(1))
										Expect(pendingBuild1.FinishArgsForCall(0)).To(Equal(db.BuildStatusAborted))
									})
								})

								Context("when starting the builds returns true", func() {
									BeforeEach(func() {
										pendingBuild1.StartReturns(true, nil)
										pendingBuild2.StartReturns(true, nil)
										pendingBuild3.StartReturns(true, nil)
									})

									It("doesn't return an error", func() {
										Expect(tryStartErr).NotTo(HaveOccurred())
									})

									itScheduledAllBuilds()

									It("starts the build with the right plan", func() {
										Expect(pendingBuild1.StartCallCount()).To(Equal(1))
										Expect(pendingBuild1.StartArgsForCall(0)).To(Equal(atc.Plan{Task: &atc.TaskPlan{ConfigPath: "some-task-1.yml"}}))

										Expect(pendingBuild2.StartCallCount()).To(Equal(1))
										Expect(pendingBuild2.StartArgsForCall(0)).To(Equal(atc.Plan{Task: &atc.TaskPlan{ConfigPath: "some-task-1.yml"}}))

										Expect(pendingBuild3.StartCallCount()).To(Equal(1))
										Expect(pendingBuild3.StartArgsForCall(0)).To(Equal(atc.Plan{Task: &atc.TaskPlan{ConfigPath: "some-task-1.yml"}}))
									})
								})
							})
						})

						Context("when adopting the inputs and pipes fails", func() {
							BeforeEach(func() {
								pendingBuild1.AdoptInputsAndPipesReturns(nil, false, disaster)
							})

							itReturnsTheError()
							itAttemptedToScheduleFirstBuild()
						})

						Context("when there are no next build inputs", func() {
							BeforeEach(func() {
								pendingBuild1.AdoptInputsAndPipesReturns(nil, false, nil)
							})

							It("doesn't return an error", func() {
								Expect(tryStartErr).NotTo(HaveOccurred())
							})

							It("does not start the build", func() {
								Expect(createdBuild.StartCallCount()).To(BeZero())
							})

							itAttemptedToScheduleFirstBuild()
						})

						Context("when checking if the pipeline is paused fails", func() {
							BeforeEach(func() {
								fakePipeline.CheckPausedReturns(false, disaster)
							})

							itReturnsTheError()
							itDidNotAttemptToScheduleAnyBuilds()
						})

						Context("when the pipeline is paused", func() {
							BeforeEach(func() {
								fakePipeline.CheckPausedReturns(true, nil)
							})

							itDoesntReturnAnErrorOrMarkTheBuildAsScheduled()
							itDidNotAttemptToScheduleAnyBuilds()
						})

						Context("when the job is paused", func() {
							BeforeEach(func() {
								job.PausedReturns(true)
							})

							itDoesntReturnAnErrorOrMarkTheBuildAsScheduled()
							itDidNotAttemptToScheduleAnyBuilds()
						})

						Context("when fetching pending builds fail", func() {
							BeforeEach(func() {
								job.GetPendingBuildsReturns(nil, disaster)
							})

							itReturnsTheError()
						})
					})
				})
			})
		})
	})
})<|MERGE_RESOLUTION|>--- conflicted
+++ resolved
@@ -57,53 +57,7 @@
 			resource.NameReturns("some-resource")
 		})
 
-<<<<<<< HEAD
 		Context("when pending builds are successfully fetched", func() {
-=======
-		Context("when one pending build is aborted before start", func() {
-			var abortedBuild *dbfakes.FakeBuild
-
-			BeforeEach(func() {
-				job = new(dbfakes.FakeJob)
-				job.NameReturns("some-job")
-				job.ConfigReturns(atc.JobConfig{Plan: atc.PlanSequence{{Get: "input-1", Resource: "some-resource"}, {Get: "input-2", Resource: "some-resource"}}})
-
-				abortedBuild = new(dbfakes.FakeBuild)
-				abortedBuild.IDReturns(42)
-				abortedBuild.IsAbortedReturns(true)
-
-				// make sure pending build can be started after another pending build is aborted
-				pendingBuilds = append([]db.Build{abortedBuild}, pendingBuilds...)
-				resources = db.Resources{resource}
-			})
-
-			JustBeforeEach(func() {
-				tryStartErr = buildStarter.TryStartPendingBuildsForJob(
-					lagertest.NewTestLogger("test"),
-					job,
-					resources,
-					versionedResourceTypes,
-					pendingBuilds,
-				)
-			})
-
-			It("won't try to start the aborted pending build", func() {
-				Expect(abortedBuild.FinishCallCount()).To(Equal(1))
-			})
-
-			It("will try to start the next non aborted pending build", func() {
-				Expect(fakeUpdater.UpdateMaxInFlightReachedCallCount()).To(Equal(1))
-				_, _, buildID := fakeUpdater.UpdateMaxInFlightReachedArgsForCall(0)
-				Expect(buildID).To(Equal(66))
-			})
-
-			It("returns without error", func() {
-				Expect(tryStartErr).NotTo(HaveOccurred())
-			})
-		})
-
-		Context("when manually triggered", func() {
->>>>>>> 4a191e71
 			BeforeEach(func() {
 				createdBuild = new(dbfakes.FakeBuild)
 				createdBuild.IDReturns(66)
@@ -116,6 +70,48 @@
 				job.GetPendingBuildsReturns(pendingBuilds, nil)
 
 				fakePipeline.CheckPausedReturns(false, nil)
+			})
+
+			Context("when one pending build is aborted before start", func() {
+				var abortedBuild *dbfakes.FakeBuild
+
+				BeforeEach(func() {
+					job = new(dbfakes.FakeJob)
+					job.NameReturns("some-job")
+					job.ConfigReturns(atc.JobConfig{Plan: atc.PlanSequence{{Get: "input-1", Resource: "some-resource"}, {Get: "input-2", Resource: "some-resource"}}})
+
+					abortedBuild = new(dbfakes.FakeBuild)
+					abortedBuild.IDReturns(42)
+					abortedBuild.IsAbortedReturns(true)
+
+					// make sure pending build can be started after another pending build is aborted
+					pendingBuilds = append([]db.Build{abortedBuild}, pendingBuilds...)
+					job.GetPendingBuildsReturns(pendingBuilds, nil)
+					resources = db.Resources{resource}
+				})
+
+				JustBeforeEach(func() {
+					tryStartErr = buildStarter.TryStartPendingBuildsForJob(
+						lagertest.NewTestLogger("test"),
+						job,
+						resources,
+						versionedResourceTypes,
+					)
+				})
+
+				It("won't try to start the aborted pending build", func() {
+					Expect(abortedBuild.FinishCallCount()).To(Equal(1))
+				})
+
+				It("will try to start the next non aborted pending build", func() {
+					Expect(job.ScheduleBuildCallCount()).To(Equal(1))
+					actualBuild := job.ScheduleBuildArgsForCall(0)
+					Expect(actualBuild.Name()).To(Equal(createdBuild.Name()))
+				})
+
+				It("returns without error", func() {
+					Expect(tryStartErr).NotTo(HaveOccurred())
+				})
 			})
 
 			Context("when manually triggered", func() {
@@ -260,17 +256,9 @@
 									Expect(actualJob.Name()).To(Equal(job.Name()))
 								})
 							})
-<<<<<<< HEAD
 
 							Context("when mapping the next inputs succeeds", func() {
 								var expectedInputMapping db.InputMapping
-=======
-						})
-					})
-				})
-			})
-		})
->>>>>>> 4a191e71
 
 								BeforeEach(func() {
 									expectedInputMapping = map[string]db.InputResult{
