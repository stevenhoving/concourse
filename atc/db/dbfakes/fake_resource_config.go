--- conflicted
+++ resolved
@@ -4,45 +4,10 @@
 import (
 	sync "sync"
 
-<<<<<<< HEAD
-	lager "code.cloudfoundry.org/lager"
-	atc "github.com/concourse/concourse/atc"
-=======
->>>>>>> 0cba188c
 	db "github.com/concourse/concourse/atc/db"
 )
 
 type FakeResourceConfig struct {
-<<<<<<< HEAD
-	AcquireResourceConfigCheckingLockWithIntervalCheckStub        func(lager.Logger, time.Duration, bool) (lock.Lock, bool, error)
-	acquireResourceConfigCheckingLockWithIntervalCheckMutex       sync.RWMutex
-	acquireResourceConfigCheckingLockWithIntervalCheckArgsForCall []struct {
-		arg1 lager.Logger
-		arg2 time.Duration
-		arg3 bool
-	}
-	acquireResourceConfigCheckingLockWithIntervalCheckReturns struct {
-		result1 lock.Lock
-		result2 bool
-		result3 error
-	}
-	acquireResourceConfigCheckingLockWithIntervalCheckReturnsOnCall map[int]struct {
-		result1 lock.Lock
-		result2 bool
-		result3 error
-	}
-	CheckErrorStub        func() error
-	checkErrorMutex       sync.RWMutex
-	checkErrorArgsForCall []struct {
-	}
-	checkErrorReturns struct {
-		result1 error
-	}
-	checkErrorReturnsOnCall map[int]struct {
-		result1 error
-	}
-=======
->>>>>>> 0cba188c
 	CreatedByBaseResourceTypeStub        func() *db.UsedBaseResourceType
 	createdByBaseResourceTypeMutex       sync.RWMutex
 	createdByBaseResourceTypeArgsForCall []struct {
@@ -63,60 +28,6 @@
 	createdByResourceCacheReturnsOnCall map[int]struct {
 		result1 db.UsedResourceCache
 	}
-<<<<<<< HEAD
-	DefaultSpaceStub        func() atc.Space
-	defaultSpaceMutex       sync.RWMutex
-	defaultSpaceArgsForCall []struct {
-	}
-	defaultSpaceReturns struct {
-		result1 atc.Space
-	}
-	defaultSpaceReturnsOnCall map[int]struct {
-		result1 atc.Space
-	}
-	FindUncheckedVersionStub        func(atc.Space, atc.Version) (db.ResourceVersion, bool, error)
-	findUncheckedVersionMutex       sync.RWMutex
-	findUncheckedVersionArgsForCall []struct {
-		arg1 atc.Space
-		arg2 atc.Version
-	}
-	findUncheckedVersionReturns struct {
-		result1 db.ResourceVersion
-		result2 bool
-		result3 error
-	}
-	findUncheckedVersionReturnsOnCall map[int]struct {
-		result1 db.ResourceVersion
-		result2 bool
-		result3 error
-	}
-	FindVersionStub        func(atc.Space, atc.Version) (db.ResourceVersion, bool, error)
-	findVersionMutex       sync.RWMutex
-	findVersionArgsForCall []struct {
-		arg1 atc.Space
-		arg2 atc.Version
-	}
-	findVersionReturns struct {
-		result1 db.ResourceVersion
-		result2 bool
-		result3 error
-	}
-	findVersionReturnsOnCall map[int]struct {
-		result1 db.ResourceVersion
-		result2 bool
-		result3 error
-	}
-	FinishSavingVersionsStub        func() error
-	finishSavingVersionsMutex       sync.RWMutex
-	finishSavingVersionsArgsForCall []struct {
-	}
-	finishSavingVersionsReturns struct {
-		result1 error
-	}
-	finishSavingVersionsReturnsOnCall map[int]struct {
-		result1 error
-	}
-=======
 	FindResourceConfigScopeByIDStub        func(int, db.Resource) (db.ResourceConfigScope, bool, error)
 	findResourceConfigScopeByIDMutex       sync.RWMutex
 	findResourceConfigScopeByIDArgsForCall []struct {
@@ -133,7 +44,6 @@
 		result2 bool
 		result3 error
 	}
->>>>>>> 0cba188c
 	IDStub        func() int
 	iDMutex       sync.RWMutex
 	iDArgsForCall []struct {
@@ -144,18 +54,6 @@
 	iDReturnsOnCall map[int]struct {
 		result1 int
 	}
-	LatestVersionsStub        func() ([]db.ResourceVersion, error)
-	latestVersionsMutex       sync.RWMutex
-	latestVersionsArgsForCall []struct {
-	}
-	latestVersionsReturns struct {
-		result1 []db.ResourceVersion
-		result2 error
-	}
-	latestVersionsReturnsOnCall map[int]struct {
-		result1 []db.ResourceVersion
-		result2 error
-	}
 	OriginBaseResourceTypeStub        func() *db.UsedBaseResourceType
 	originBaseResourceTypeMutex       sync.RWMutex
 	originBaseResourceTypeArgsForCall []struct {
@@ -166,206 +64,10 @@
 	originBaseResourceTypeReturnsOnCall map[int]struct {
 		result1 *db.UsedBaseResourceType
 	}
-	SaveDefaultSpaceStub        func(atc.Space) error
-	saveDefaultSpaceMutex       sync.RWMutex
-	saveDefaultSpaceArgsForCall []struct {
-		arg1 atc.Space
-	}
-	saveDefaultSpaceReturns struct {
-		result1 error
-	}
-	saveDefaultSpaceReturnsOnCall map[int]struct {
-		result1 error
-	}
-	SavePartialVersionStub        func(atc.Space, atc.Version, atc.Metadata) error
-	savePartialVersionMutex       sync.RWMutex
-	savePartialVersionArgsForCall []struct {
-		arg1 atc.Space
-		arg2 atc.Version
-		arg3 atc.Metadata
-	}
-	savePartialVersionReturns struct {
-		result1 error
-	}
-	savePartialVersionReturnsOnCall map[int]struct {
-		result1 error
-	}
-	SaveSpaceStub        func(atc.Space) error
-	saveSpaceMutex       sync.RWMutex
-	saveSpaceArgsForCall []struct {
-		arg1 atc.Space
-	}
-	saveSpaceReturns struct {
-		result1 error
-	}
-	saveSpaceReturnsOnCall map[int]struct {
-		result1 error
-	}
-	SaveSpaceLatestVersionStub        func(atc.Space, atc.Version) error
-	saveSpaceLatestVersionMutex       sync.RWMutex
-	saveSpaceLatestVersionArgsForCall []struct {
-		arg1 atc.Space
-		arg2 atc.Version
-	}
-	saveSpaceLatestVersionReturns struct {
-		result1 error
-	}
-	saveSpaceLatestVersionReturnsOnCall map[int]struct {
-		result1 error
-	}
-	SaveUncheckedVersionStub        func(atc.Space, atc.Version, db.ResourceConfigMetadataFields) (bool, error)
-	saveUncheckedVersionMutex       sync.RWMutex
-	saveUncheckedVersionArgsForCall []struct {
-		arg1 atc.Space
-		arg2 atc.Version
-		arg3 db.ResourceConfigMetadataFields
-	}
-	saveUncheckedVersionReturns struct {
-		result1 bool
-		result2 error
-	}
-	saveUncheckedVersionReturnsOnCall map[int]struct {
-		result1 bool
-		result2 error
-	}
-	SetCheckErrorStub        func(error) error
-	setCheckErrorMutex       sync.RWMutex
-	setCheckErrorArgsForCall []struct {
-		arg1 error
-	}
-	setCheckErrorReturns struct {
-		result1 error
-	}
-	setCheckErrorReturnsOnCall map[int]struct {
-		result1 error
-	}
 	invocations      map[string][][]interface{}
 	invocationsMutex sync.RWMutex
 }
 
-<<<<<<< HEAD
-func (fake *FakeResourceConfig) AcquireResourceConfigCheckingLockWithIntervalCheck(arg1 lager.Logger, arg2 time.Duration, arg3 bool) (lock.Lock, bool, error) {
-	fake.acquireResourceConfigCheckingLockWithIntervalCheckMutex.Lock()
-	ret, specificReturn := fake.acquireResourceConfigCheckingLockWithIntervalCheckReturnsOnCall[len(fake.acquireResourceConfigCheckingLockWithIntervalCheckArgsForCall)]
-	fake.acquireResourceConfigCheckingLockWithIntervalCheckArgsForCall = append(fake.acquireResourceConfigCheckingLockWithIntervalCheckArgsForCall, struct {
-		arg1 lager.Logger
-		arg2 time.Duration
-		arg3 bool
-	}{arg1, arg2, arg3})
-	fake.recordInvocation("AcquireResourceConfigCheckingLockWithIntervalCheck", []interface{}{arg1, arg2, arg3})
-	fake.acquireResourceConfigCheckingLockWithIntervalCheckMutex.Unlock()
-	if fake.AcquireResourceConfigCheckingLockWithIntervalCheckStub != nil {
-		return fake.AcquireResourceConfigCheckingLockWithIntervalCheckStub(arg1, arg2, arg3)
-	}
-	if specificReturn {
-		return ret.result1, ret.result2, ret.result3
-	}
-	fakeReturns := fake.acquireResourceConfigCheckingLockWithIntervalCheckReturns
-	return fakeReturns.result1, fakeReturns.result2, fakeReturns.result3
-}
-
-func (fake *FakeResourceConfig) AcquireResourceConfigCheckingLockWithIntervalCheckCallCount() int {
-	fake.acquireResourceConfigCheckingLockWithIntervalCheckMutex.RLock()
-	defer fake.acquireResourceConfigCheckingLockWithIntervalCheckMutex.RUnlock()
-	return len(fake.acquireResourceConfigCheckingLockWithIntervalCheckArgsForCall)
-}
-
-func (fake *FakeResourceConfig) AcquireResourceConfigCheckingLockWithIntervalCheckCalls(stub func(lager.Logger, time.Duration, bool) (lock.Lock, bool, error)) {
-	fake.acquireResourceConfigCheckingLockWithIntervalCheckMutex.Lock()
-	defer fake.acquireResourceConfigCheckingLockWithIntervalCheckMutex.Unlock()
-	fake.AcquireResourceConfigCheckingLockWithIntervalCheckStub = stub
-}
-
-func (fake *FakeResourceConfig) AcquireResourceConfigCheckingLockWithIntervalCheckArgsForCall(i int) (lager.Logger, time.Duration, bool) {
-	fake.acquireResourceConfigCheckingLockWithIntervalCheckMutex.RLock()
-	defer fake.acquireResourceConfigCheckingLockWithIntervalCheckMutex.RUnlock()
-	argsForCall := fake.acquireResourceConfigCheckingLockWithIntervalCheckArgsForCall[i]
-	return argsForCall.arg1, argsForCall.arg2, argsForCall.arg3
-}
-
-func (fake *FakeResourceConfig) AcquireResourceConfigCheckingLockWithIntervalCheckReturns(result1 lock.Lock, result2 bool, result3 error) {
-	fake.acquireResourceConfigCheckingLockWithIntervalCheckMutex.Lock()
-	defer fake.acquireResourceConfigCheckingLockWithIntervalCheckMutex.Unlock()
-	fake.AcquireResourceConfigCheckingLockWithIntervalCheckStub = nil
-	fake.acquireResourceConfigCheckingLockWithIntervalCheckReturns = struct {
-		result1 lock.Lock
-		result2 bool
-		result3 error
-	}{result1, result2, result3}
-}
-
-func (fake *FakeResourceConfig) AcquireResourceConfigCheckingLockWithIntervalCheckReturnsOnCall(i int, result1 lock.Lock, result2 bool, result3 error) {
-	fake.acquireResourceConfigCheckingLockWithIntervalCheckMutex.Lock()
-	defer fake.acquireResourceConfigCheckingLockWithIntervalCheckMutex.Unlock()
-	fake.AcquireResourceConfigCheckingLockWithIntervalCheckStub = nil
-	if fake.acquireResourceConfigCheckingLockWithIntervalCheckReturnsOnCall == nil {
-		fake.acquireResourceConfigCheckingLockWithIntervalCheckReturnsOnCall = make(map[int]struct {
-			result1 lock.Lock
-			result2 bool
-			result3 error
-		})
-	}
-	fake.acquireResourceConfigCheckingLockWithIntervalCheckReturnsOnCall[i] = struct {
-		result1 lock.Lock
-		result2 bool
-		result3 error
-	}{result1, result2, result3}
-}
-
-func (fake *FakeResourceConfig) CheckError() error {
-	fake.checkErrorMutex.Lock()
-	ret, specificReturn := fake.checkErrorReturnsOnCall[len(fake.checkErrorArgsForCall)]
-	fake.checkErrorArgsForCall = append(fake.checkErrorArgsForCall, struct {
-	}{})
-	fake.recordInvocation("CheckError", []interface{}{})
-	fake.checkErrorMutex.Unlock()
-	if fake.CheckErrorStub != nil {
-		return fake.CheckErrorStub()
-	}
-	if specificReturn {
-		return ret.result1
-	}
-	fakeReturns := fake.checkErrorReturns
-	return fakeReturns.result1
-}
-
-func (fake *FakeResourceConfig) CheckErrorCallCount() int {
-	fake.checkErrorMutex.RLock()
-	defer fake.checkErrorMutex.RUnlock()
-	return len(fake.checkErrorArgsForCall)
-}
-
-func (fake *FakeResourceConfig) CheckErrorCalls(stub func() error) {
-	fake.checkErrorMutex.Lock()
-	defer fake.checkErrorMutex.Unlock()
-	fake.CheckErrorStub = stub
-}
-
-func (fake *FakeResourceConfig) CheckErrorReturns(result1 error) {
-	fake.checkErrorMutex.Lock()
-	defer fake.checkErrorMutex.Unlock()
-	fake.CheckErrorStub = nil
-	fake.checkErrorReturns = struct {
-		result1 error
-	}{result1}
-}
-
-func (fake *FakeResourceConfig) CheckErrorReturnsOnCall(i int, result1 error) {
-	fake.checkErrorMutex.Lock()
-	defer fake.checkErrorMutex.Unlock()
-	fake.CheckErrorStub = nil
-	if fake.checkErrorReturnsOnCall == nil {
-		fake.checkErrorReturnsOnCall = make(map[int]struct {
-			result1 error
-		})
-	}
-	fake.checkErrorReturnsOnCall[i] = struct {
-		result1 error
-	}{result1}
-}
-
-=======
->>>>>>> 0cba188c
 func (fake *FakeResourceConfig) CreatedByBaseResourceType() *db.UsedBaseResourceType {
 	fake.createdByBaseResourceTypeMutex.Lock()
 	ret, specificReturn := fake.createdByBaseResourceTypeReturnsOnCall[len(fake.createdByBaseResourceTypeArgsForCall)]
@@ -470,71 +172,6 @@
 	}{result1}
 }
 
-<<<<<<< HEAD
-func (fake *FakeResourceConfig) DefaultSpace() atc.Space {
-	fake.defaultSpaceMutex.Lock()
-	ret, specificReturn := fake.defaultSpaceReturnsOnCall[len(fake.defaultSpaceArgsForCall)]
-	fake.defaultSpaceArgsForCall = append(fake.defaultSpaceArgsForCall, struct {
-	}{})
-	fake.recordInvocation("DefaultSpace", []interface{}{})
-	fake.defaultSpaceMutex.Unlock()
-	if fake.DefaultSpaceStub != nil {
-		return fake.DefaultSpaceStub()
-	}
-	if specificReturn {
-		return ret.result1
-	}
-	fakeReturns := fake.defaultSpaceReturns
-	return fakeReturns.result1
-}
-
-func (fake *FakeResourceConfig) DefaultSpaceCallCount() int {
-	fake.defaultSpaceMutex.RLock()
-	defer fake.defaultSpaceMutex.RUnlock()
-	return len(fake.defaultSpaceArgsForCall)
-}
-
-func (fake *FakeResourceConfig) DefaultSpaceCalls(stub func() atc.Space) {
-	fake.defaultSpaceMutex.Lock()
-	defer fake.defaultSpaceMutex.Unlock()
-	fake.DefaultSpaceStub = stub
-}
-
-func (fake *FakeResourceConfig) DefaultSpaceReturns(result1 atc.Space) {
-	fake.defaultSpaceMutex.Lock()
-	defer fake.defaultSpaceMutex.Unlock()
-	fake.DefaultSpaceStub = nil
-	fake.defaultSpaceReturns = struct {
-		result1 atc.Space
-	}{result1}
-}
-
-func (fake *FakeResourceConfig) DefaultSpaceReturnsOnCall(i int, result1 atc.Space) {
-	fake.defaultSpaceMutex.Lock()
-	defer fake.defaultSpaceMutex.Unlock()
-	fake.DefaultSpaceStub = nil
-	if fake.defaultSpaceReturnsOnCall == nil {
-		fake.defaultSpaceReturnsOnCall = make(map[int]struct {
-			result1 atc.Space
-		})
-	}
-	fake.defaultSpaceReturnsOnCall[i] = struct {
-		result1 atc.Space
-	}{result1}
-}
-
-func (fake *FakeResourceConfig) FindUncheckedVersion(arg1 atc.Space, arg2 atc.Version) (db.ResourceVersion, bool, error) {
-	fake.findUncheckedVersionMutex.Lock()
-	ret, specificReturn := fake.findUncheckedVersionReturnsOnCall[len(fake.findUncheckedVersionArgsForCall)]
-	fake.findUncheckedVersionArgsForCall = append(fake.findUncheckedVersionArgsForCall, struct {
-		arg1 atc.Space
-		arg2 atc.Version
-	}{arg1, arg2})
-	fake.recordInvocation("FindUncheckedVersion", []interface{}{arg1, arg2})
-	fake.findUncheckedVersionMutex.Unlock()
-	if fake.FindUncheckedVersionStub != nil {
-		return fake.FindUncheckedVersionStub(arg1, arg2)
-=======
 func (fake *FakeResourceConfig) FindResourceConfigScopeByID(arg1 int, arg2 db.Resource) (db.ResourceConfigScope, bool, error) {
 	fake.findResourceConfigScopeByIDMutex.Lock()
 	ret, specificReturn := fake.findResourceConfigScopeByIDReturnsOnCall[len(fake.findResourceConfigScopeByIDArgsForCall)]
@@ -546,42 +183,10 @@
 	fake.findResourceConfigScopeByIDMutex.Unlock()
 	if fake.FindResourceConfigScopeByIDStub != nil {
 		return fake.FindResourceConfigScopeByIDStub(arg1, arg2)
->>>>>>> 0cba188c
 	}
 	if specificReturn {
 		return ret.result1, ret.result2, ret.result3
 	}
-<<<<<<< HEAD
-	fakeReturns := fake.findUncheckedVersionReturns
-	return fakeReturns.result1, fakeReturns.result2, fakeReturns.result3
-}
-
-func (fake *FakeResourceConfig) FindUncheckedVersionCallCount() int {
-	fake.findUncheckedVersionMutex.RLock()
-	defer fake.findUncheckedVersionMutex.RUnlock()
-	return len(fake.findUncheckedVersionArgsForCall)
-}
-
-func (fake *FakeResourceConfig) FindUncheckedVersionCalls(stub func(atc.Space, atc.Version) (db.ResourceVersion, bool, error)) {
-	fake.findUncheckedVersionMutex.Lock()
-	defer fake.findUncheckedVersionMutex.Unlock()
-	fake.FindUncheckedVersionStub = stub
-}
-
-func (fake *FakeResourceConfig) FindUncheckedVersionArgsForCall(i int) (atc.Space, atc.Version) {
-	fake.findUncheckedVersionMutex.RLock()
-	defer fake.findUncheckedVersionMutex.RUnlock()
-	argsForCall := fake.findUncheckedVersionArgsForCall[i]
-	return argsForCall.arg1, argsForCall.arg2
-}
-
-func (fake *FakeResourceConfig) FindUncheckedVersionReturns(result1 db.ResourceVersion, result2 bool, result3 error) {
-	fake.findUncheckedVersionMutex.Lock()
-	defer fake.findUncheckedVersionMutex.Unlock()
-	fake.FindUncheckedVersionStub = nil
-	fake.findUncheckedVersionReturns = struct {
-		result1 db.ResourceVersion
-=======
 	fakeReturns := fake.findResourceConfigScopeByIDReturns
 	return fakeReturns.result1, fakeReturns.result2, fakeReturns.result3
 }
@@ -611,21 +216,11 @@
 	fake.FindResourceConfigScopeByIDStub = nil
 	fake.findResourceConfigScopeByIDReturns = struct {
 		result1 db.ResourceConfigScope
->>>>>>> 0cba188c
 		result2 bool
 		result3 error
 	}{result1, result2, result3}
 }
 
-<<<<<<< HEAD
-func (fake *FakeResourceConfig) FindUncheckedVersionReturnsOnCall(i int, result1 db.ResourceVersion, result2 bool, result3 error) {
-	fake.findUncheckedVersionMutex.Lock()
-	defer fake.findUncheckedVersionMutex.Unlock()
-	fake.FindUncheckedVersionStub = nil
-	if fake.findUncheckedVersionReturnsOnCall == nil {
-		fake.findUncheckedVersionReturnsOnCall = make(map[int]struct {
-			result1 db.ResourceVersion
-=======
 func (fake *FakeResourceConfig) FindResourceConfigScopeByIDReturnsOnCall(i int, result1 db.ResourceConfigScope, result2 bool, result3 error) {
 	fake.findResourceConfigScopeByIDMutex.Lock()
 	defer fake.findResourceConfigScopeByIDMutex.Unlock()
@@ -633,145 +228,17 @@
 	if fake.findResourceConfigScopeByIDReturnsOnCall == nil {
 		fake.findResourceConfigScopeByIDReturnsOnCall = make(map[int]struct {
 			result1 db.ResourceConfigScope
->>>>>>> 0cba188c
 			result2 bool
 			result3 error
 		})
 	}
-<<<<<<< HEAD
-	fake.findUncheckedVersionReturnsOnCall[i] = struct {
-		result1 db.ResourceVersion
-=======
 	fake.findResourceConfigScopeByIDReturnsOnCall[i] = struct {
 		result1 db.ResourceConfigScope
->>>>>>> 0cba188c
 		result2 bool
 		result3 error
 	}{result1, result2, result3}
 }
 
-<<<<<<< HEAD
-func (fake *FakeResourceConfig) FindVersion(arg1 atc.Space, arg2 atc.Version) (db.ResourceVersion, bool, error) {
-	fake.findVersionMutex.Lock()
-	ret, specificReturn := fake.findVersionReturnsOnCall[len(fake.findVersionArgsForCall)]
-	fake.findVersionArgsForCall = append(fake.findVersionArgsForCall, struct {
-		arg1 atc.Space
-		arg2 atc.Version
-	}{arg1, arg2})
-	fake.recordInvocation("FindVersion", []interface{}{arg1, arg2})
-	fake.findVersionMutex.Unlock()
-	if fake.FindVersionStub != nil {
-		return fake.FindVersionStub(arg1, arg2)
-	}
-	if specificReturn {
-		return ret.result1, ret.result2, ret.result3
-	}
-	fakeReturns := fake.findVersionReturns
-	return fakeReturns.result1, fakeReturns.result2, fakeReturns.result3
-}
-
-func (fake *FakeResourceConfig) FindVersionCallCount() int {
-	fake.findVersionMutex.RLock()
-	defer fake.findVersionMutex.RUnlock()
-	return len(fake.findVersionArgsForCall)
-}
-
-func (fake *FakeResourceConfig) FindVersionCalls(stub func(atc.Space, atc.Version) (db.ResourceVersion, bool, error)) {
-	fake.findVersionMutex.Lock()
-	defer fake.findVersionMutex.Unlock()
-	fake.FindVersionStub = stub
-}
-
-func (fake *FakeResourceConfig) FindVersionArgsForCall(i int) (atc.Space, atc.Version) {
-	fake.findVersionMutex.RLock()
-	defer fake.findVersionMutex.RUnlock()
-	argsForCall := fake.findVersionArgsForCall[i]
-	return argsForCall.arg1, argsForCall.arg2
-}
-
-func (fake *FakeResourceConfig) FindVersionReturns(result1 db.ResourceVersion, result2 bool, result3 error) {
-	fake.findVersionMutex.Lock()
-	defer fake.findVersionMutex.Unlock()
-	fake.FindVersionStub = nil
-	fake.findVersionReturns = struct {
-		result1 db.ResourceVersion
-		result2 bool
-		result3 error
-	}{result1, result2, result3}
-}
-
-func (fake *FakeResourceConfig) FindVersionReturnsOnCall(i int, result1 db.ResourceVersion, result2 bool, result3 error) {
-	fake.findVersionMutex.Lock()
-	defer fake.findVersionMutex.Unlock()
-	fake.FindVersionStub = nil
-	if fake.findVersionReturnsOnCall == nil {
-		fake.findVersionReturnsOnCall = make(map[int]struct {
-			result1 db.ResourceVersion
-			result2 bool
-			result3 error
-		})
-	}
-	fake.findVersionReturnsOnCall[i] = struct {
-		result1 db.ResourceVersion
-		result2 bool
-		result3 error
-	}{result1, result2, result3}
-}
-
-func (fake *FakeResourceConfig) FinishSavingVersions() error {
-	fake.finishSavingVersionsMutex.Lock()
-	ret, specificReturn := fake.finishSavingVersionsReturnsOnCall[len(fake.finishSavingVersionsArgsForCall)]
-	fake.finishSavingVersionsArgsForCall = append(fake.finishSavingVersionsArgsForCall, struct {
-	}{})
-	fake.recordInvocation("FinishSavingVersions", []interface{}{})
-	fake.finishSavingVersionsMutex.Unlock()
-	if fake.FinishSavingVersionsStub != nil {
-		return fake.FinishSavingVersionsStub()
-	}
-	if specificReturn {
-		return ret.result1
-	}
-	fakeReturns := fake.finishSavingVersionsReturns
-	return fakeReturns.result1
-}
-
-func (fake *FakeResourceConfig) FinishSavingVersionsCallCount() int {
-	fake.finishSavingVersionsMutex.RLock()
-	defer fake.finishSavingVersionsMutex.RUnlock()
-	return len(fake.finishSavingVersionsArgsForCall)
-}
-
-func (fake *FakeResourceConfig) FinishSavingVersionsCalls(stub func() error) {
-	fake.finishSavingVersionsMutex.Lock()
-	defer fake.finishSavingVersionsMutex.Unlock()
-	fake.FinishSavingVersionsStub = stub
-}
-
-func (fake *FakeResourceConfig) FinishSavingVersionsReturns(result1 error) {
-	fake.finishSavingVersionsMutex.Lock()
-	defer fake.finishSavingVersionsMutex.Unlock()
-	fake.FinishSavingVersionsStub = nil
-	fake.finishSavingVersionsReturns = struct {
-		result1 error
-	}{result1}
-}
-
-func (fake *FakeResourceConfig) FinishSavingVersionsReturnsOnCall(i int, result1 error) {
-	fake.finishSavingVersionsMutex.Lock()
-	defer fake.finishSavingVersionsMutex.Unlock()
-	fake.FinishSavingVersionsStub = nil
-	if fake.finishSavingVersionsReturnsOnCall == nil {
-		fake.finishSavingVersionsReturnsOnCall = make(map[int]struct {
-			result1 error
-		})
-	}
-	fake.finishSavingVersionsReturnsOnCall[i] = struct {
-		result1 error
-	}{result1}
-}
-
-=======
->>>>>>> 0cba188c
 func (fake *FakeResourceConfig) ID() int {
 	fake.iDMutex.Lock()
 	ret, specificReturn := fake.iDReturnsOnCall[len(fake.iDArgsForCall)]
@@ -824,61 +291,6 @@
 	}{result1}
 }
 
-func (fake *FakeResourceConfig) LatestVersions() ([]db.ResourceVersion, error) {
-	fake.latestVersionsMutex.Lock()
-	ret, specificReturn := fake.latestVersionsReturnsOnCall[len(fake.latestVersionsArgsForCall)]
-	fake.latestVersionsArgsForCall = append(fake.latestVersionsArgsForCall, struct {
-	}{})
-	fake.recordInvocation("LatestVersions", []interface{}{})
-	fake.latestVersionsMutex.Unlock()
-	if fake.LatestVersionsStub != nil {
-		return fake.LatestVersionsStub()
-	}
-	if specificReturn {
-		return ret.result1, ret.result2
-	}
-	fakeReturns := fake.latestVersionsReturns
-	return fakeReturns.result1, fakeReturns.result2
-}
-
-func (fake *FakeResourceConfig) LatestVersionsCallCount() int {
-	fake.latestVersionsMutex.RLock()
-	defer fake.latestVersionsMutex.RUnlock()
-	return len(fake.latestVersionsArgsForCall)
-}
-
-func (fake *FakeResourceConfig) LatestVersionsCalls(stub func() ([]db.ResourceVersion, error)) {
-	fake.latestVersionsMutex.Lock()
-	defer fake.latestVersionsMutex.Unlock()
-	fake.LatestVersionsStub = stub
-}
-
-func (fake *FakeResourceConfig) LatestVersionsReturns(result1 []db.ResourceVersion, result2 error) {
-	fake.latestVersionsMutex.Lock()
-	defer fake.latestVersionsMutex.Unlock()
-	fake.LatestVersionsStub = nil
-	fake.latestVersionsReturns = struct {
-		result1 []db.ResourceVersion
-		result2 error
-	}{result1, result2}
-}
-
-func (fake *FakeResourceConfig) LatestVersionsReturnsOnCall(i int, result1 []db.ResourceVersion, result2 error) {
-	fake.latestVersionsMutex.Lock()
-	defer fake.latestVersionsMutex.Unlock()
-	fake.LatestVersionsStub = nil
-	if fake.latestVersionsReturnsOnCall == nil {
-		fake.latestVersionsReturnsOnCall = make(map[int]struct {
-			result1 []db.ResourceVersion
-			result2 error
-		})
-	}
-	fake.latestVersionsReturnsOnCall[i] = struct {
-		result1 []db.ResourceVersion
-		result2 error
-	}{result1, result2}
-}
-
 func (fake *FakeResourceConfig) OriginBaseResourceType() *db.UsedBaseResourceType {
 	fake.originBaseResourceTypeMutex.Lock()
 	ret, specificReturn := fake.originBaseResourceTypeReturnsOnCall[len(fake.originBaseResourceTypeArgsForCall)]
@@ -931,419 +343,19 @@
 	}{result1}
 }
 
-func (fake *FakeResourceConfig) SaveDefaultSpace(arg1 atc.Space) error {
-	fake.saveDefaultSpaceMutex.Lock()
-	ret, specificReturn := fake.saveDefaultSpaceReturnsOnCall[len(fake.saveDefaultSpaceArgsForCall)]
-	fake.saveDefaultSpaceArgsForCall = append(fake.saveDefaultSpaceArgsForCall, struct {
-		arg1 atc.Space
-	}{arg1})
-	fake.recordInvocation("SaveDefaultSpace", []interface{}{arg1})
-	fake.saveDefaultSpaceMutex.Unlock()
-	if fake.SaveDefaultSpaceStub != nil {
-		return fake.SaveDefaultSpaceStub(arg1)
-	}
-	if specificReturn {
-		return ret.result1
-	}
-	fakeReturns := fake.saveDefaultSpaceReturns
-	return fakeReturns.result1
-}
-
-func (fake *FakeResourceConfig) SaveDefaultSpaceCallCount() int {
-	fake.saveDefaultSpaceMutex.RLock()
-	defer fake.saveDefaultSpaceMutex.RUnlock()
-	return len(fake.saveDefaultSpaceArgsForCall)
-}
-
-func (fake *FakeResourceConfig) SaveDefaultSpaceCalls(stub func(atc.Space) error) {
-	fake.saveDefaultSpaceMutex.Lock()
-	defer fake.saveDefaultSpaceMutex.Unlock()
-	fake.SaveDefaultSpaceStub = stub
-}
-
-func (fake *FakeResourceConfig) SaveDefaultSpaceArgsForCall(i int) atc.Space {
-	fake.saveDefaultSpaceMutex.RLock()
-	defer fake.saveDefaultSpaceMutex.RUnlock()
-	argsForCall := fake.saveDefaultSpaceArgsForCall[i]
-	return argsForCall.arg1
-}
-
-func (fake *FakeResourceConfig) SaveDefaultSpaceReturns(result1 error) {
-	fake.saveDefaultSpaceMutex.Lock()
-	defer fake.saveDefaultSpaceMutex.Unlock()
-	fake.SaveDefaultSpaceStub = nil
-	fake.saveDefaultSpaceReturns = struct {
-		result1 error
-	}{result1}
-}
-
-func (fake *FakeResourceConfig) SaveDefaultSpaceReturnsOnCall(i int, result1 error) {
-	fake.saveDefaultSpaceMutex.Lock()
-	defer fake.saveDefaultSpaceMutex.Unlock()
-	fake.SaveDefaultSpaceStub = nil
-	if fake.saveDefaultSpaceReturnsOnCall == nil {
-		fake.saveDefaultSpaceReturnsOnCall = make(map[int]struct {
-			result1 error
-		})
-	}
-	fake.saveDefaultSpaceReturnsOnCall[i] = struct {
-		result1 error
-	}{result1}
-}
-
-func (fake *FakeResourceConfig) SavePartialVersion(arg1 atc.Space, arg2 atc.Version, arg3 atc.Metadata) error {
-	fake.savePartialVersionMutex.Lock()
-	ret, specificReturn := fake.savePartialVersionReturnsOnCall[len(fake.savePartialVersionArgsForCall)]
-	fake.savePartialVersionArgsForCall = append(fake.savePartialVersionArgsForCall, struct {
-		arg1 atc.Space
-		arg2 atc.Version
-		arg3 atc.Metadata
-	}{arg1, arg2, arg3})
-	fake.recordInvocation("SavePartialVersion", []interface{}{arg1, arg2, arg3})
-	fake.savePartialVersionMutex.Unlock()
-	if fake.SavePartialVersionStub != nil {
-		return fake.SavePartialVersionStub(arg1, arg2, arg3)
-	}
-	if specificReturn {
-		return ret.result1
-	}
-	fakeReturns := fake.savePartialVersionReturns
-	return fakeReturns.result1
-}
-
-func (fake *FakeResourceConfig) SavePartialVersionCallCount() int {
-	fake.savePartialVersionMutex.RLock()
-	defer fake.savePartialVersionMutex.RUnlock()
-	return len(fake.savePartialVersionArgsForCall)
-}
-
-func (fake *FakeResourceConfig) SavePartialVersionCalls(stub func(atc.Space, atc.Version, atc.Metadata) error) {
-	fake.savePartialVersionMutex.Lock()
-	defer fake.savePartialVersionMutex.Unlock()
-	fake.SavePartialVersionStub = stub
-}
-
-func (fake *FakeResourceConfig) SavePartialVersionArgsForCall(i int) (atc.Space, atc.Version, atc.Metadata) {
-	fake.savePartialVersionMutex.RLock()
-	defer fake.savePartialVersionMutex.RUnlock()
-	argsForCall := fake.savePartialVersionArgsForCall[i]
-	return argsForCall.arg1, argsForCall.arg2, argsForCall.arg3
-}
-
-func (fake *FakeResourceConfig) SavePartialVersionReturns(result1 error) {
-	fake.savePartialVersionMutex.Lock()
-	defer fake.savePartialVersionMutex.Unlock()
-	fake.SavePartialVersionStub = nil
-	fake.savePartialVersionReturns = struct {
-		result1 error
-	}{result1}
-}
-
-func (fake *FakeResourceConfig) SavePartialVersionReturnsOnCall(i int, result1 error) {
-	fake.savePartialVersionMutex.Lock()
-	defer fake.savePartialVersionMutex.Unlock()
-	fake.SavePartialVersionStub = nil
-	if fake.savePartialVersionReturnsOnCall == nil {
-		fake.savePartialVersionReturnsOnCall = make(map[int]struct {
-			result1 error
-		})
-	}
-	fake.savePartialVersionReturnsOnCall[i] = struct {
-		result1 error
-	}{result1}
-}
-
-func (fake *FakeResourceConfig) SaveSpace(arg1 atc.Space) error {
-	fake.saveSpaceMutex.Lock()
-	ret, specificReturn := fake.saveSpaceReturnsOnCall[len(fake.saveSpaceArgsForCall)]
-	fake.saveSpaceArgsForCall = append(fake.saveSpaceArgsForCall, struct {
-		arg1 atc.Space
-	}{arg1})
-	fake.recordInvocation("SaveSpace", []interface{}{arg1})
-	fake.saveSpaceMutex.Unlock()
-	if fake.SaveSpaceStub != nil {
-		return fake.SaveSpaceStub(arg1)
-	}
-	if specificReturn {
-		return ret.result1
-	}
-	fakeReturns := fake.saveSpaceReturns
-	return fakeReturns.result1
-}
-
-func (fake *FakeResourceConfig) SaveSpaceCallCount() int {
-	fake.saveSpaceMutex.RLock()
-	defer fake.saveSpaceMutex.RUnlock()
-	return len(fake.saveSpaceArgsForCall)
-}
-
-func (fake *FakeResourceConfig) SaveSpaceCalls(stub func(atc.Space) error) {
-	fake.saveSpaceMutex.Lock()
-	defer fake.saveSpaceMutex.Unlock()
-	fake.SaveSpaceStub = stub
-}
-
-func (fake *FakeResourceConfig) SaveSpaceArgsForCall(i int) atc.Space {
-	fake.saveSpaceMutex.RLock()
-	defer fake.saveSpaceMutex.RUnlock()
-	argsForCall := fake.saveSpaceArgsForCall[i]
-	return argsForCall.arg1
-}
-
-func (fake *FakeResourceConfig) SaveSpaceReturns(result1 error) {
-	fake.saveSpaceMutex.Lock()
-	defer fake.saveSpaceMutex.Unlock()
-	fake.SaveSpaceStub = nil
-	fake.saveSpaceReturns = struct {
-		result1 error
-	}{result1}
-}
-
-func (fake *FakeResourceConfig) SaveSpaceReturnsOnCall(i int, result1 error) {
-	fake.saveSpaceMutex.Lock()
-	defer fake.saveSpaceMutex.Unlock()
-	fake.SaveSpaceStub = nil
-	if fake.saveSpaceReturnsOnCall == nil {
-		fake.saveSpaceReturnsOnCall = make(map[int]struct {
-			result1 error
-		})
-	}
-	fake.saveSpaceReturnsOnCall[i] = struct {
-		result1 error
-	}{result1}
-}
-
-func (fake *FakeResourceConfig) SaveSpaceLatestVersion(arg1 atc.Space, arg2 atc.Version) error {
-	fake.saveSpaceLatestVersionMutex.Lock()
-	ret, specificReturn := fake.saveSpaceLatestVersionReturnsOnCall[len(fake.saveSpaceLatestVersionArgsForCall)]
-	fake.saveSpaceLatestVersionArgsForCall = append(fake.saveSpaceLatestVersionArgsForCall, struct {
-		arg1 atc.Space
-		arg2 atc.Version
-	}{arg1, arg2})
-	fake.recordInvocation("SaveSpaceLatestVersion", []interface{}{arg1, arg2})
-	fake.saveSpaceLatestVersionMutex.Unlock()
-	if fake.SaveSpaceLatestVersionStub != nil {
-		return fake.SaveSpaceLatestVersionStub(arg1, arg2)
-	}
-	if specificReturn {
-		return ret.result1
-	}
-	fakeReturns := fake.saveSpaceLatestVersionReturns
-	return fakeReturns.result1
-}
-
-func (fake *FakeResourceConfig) SaveSpaceLatestVersionCallCount() int {
-	fake.saveSpaceLatestVersionMutex.RLock()
-	defer fake.saveSpaceLatestVersionMutex.RUnlock()
-	return len(fake.saveSpaceLatestVersionArgsForCall)
-}
-
-func (fake *FakeResourceConfig) SaveSpaceLatestVersionCalls(stub func(atc.Space, atc.Version) error) {
-	fake.saveSpaceLatestVersionMutex.Lock()
-	defer fake.saveSpaceLatestVersionMutex.Unlock()
-	fake.SaveSpaceLatestVersionStub = stub
-}
-
-func (fake *FakeResourceConfig) SaveSpaceLatestVersionArgsForCall(i int) (atc.Space, atc.Version) {
-	fake.saveSpaceLatestVersionMutex.RLock()
-	defer fake.saveSpaceLatestVersionMutex.RUnlock()
-	argsForCall := fake.saveSpaceLatestVersionArgsForCall[i]
-	return argsForCall.arg1, argsForCall.arg2
-}
-
-func (fake *FakeResourceConfig) SaveSpaceLatestVersionReturns(result1 error) {
-	fake.saveSpaceLatestVersionMutex.Lock()
-	defer fake.saveSpaceLatestVersionMutex.Unlock()
-	fake.SaveSpaceLatestVersionStub = nil
-	fake.saveSpaceLatestVersionReturns = struct {
-		result1 error
-	}{result1}
-}
-
-func (fake *FakeResourceConfig) SaveSpaceLatestVersionReturnsOnCall(i int, result1 error) {
-	fake.saveSpaceLatestVersionMutex.Lock()
-	defer fake.saveSpaceLatestVersionMutex.Unlock()
-	fake.SaveSpaceLatestVersionStub = nil
-	if fake.saveSpaceLatestVersionReturnsOnCall == nil {
-		fake.saveSpaceLatestVersionReturnsOnCall = make(map[int]struct {
-			result1 error
-		})
-	}
-	fake.saveSpaceLatestVersionReturnsOnCall[i] = struct {
-		result1 error
-	}{result1}
-}
-
-func (fake *FakeResourceConfig) SaveUncheckedVersion(arg1 atc.Space, arg2 atc.Version, arg3 db.ResourceConfigMetadataFields) (bool, error) {
-	fake.saveUncheckedVersionMutex.Lock()
-	ret, specificReturn := fake.saveUncheckedVersionReturnsOnCall[len(fake.saveUncheckedVersionArgsForCall)]
-	fake.saveUncheckedVersionArgsForCall = append(fake.saveUncheckedVersionArgsForCall, struct {
-		arg1 atc.Space
-		arg2 atc.Version
-		arg3 db.ResourceConfigMetadataFields
-	}{arg1, arg2, arg3})
-	fake.recordInvocation("SaveUncheckedVersion", []interface{}{arg1, arg2, arg3})
-	fake.saveUncheckedVersionMutex.Unlock()
-	if fake.SaveUncheckedVersionStub != nil {
-		return fake.SaveUncheckedVersionStub(arg1, arg2, arg3)
-	}
-	if specificReturn {
-		return ret.result1, ret.result2
-	}
-	fakeReturns := fake.saveUncheckedVersionReturns
-	return fakeReturns.result1, fakeReturns.result2
-}
-
-func (fake *FakeResourceConfig) SaveUncheckedVersionCallCount() int {
-	fake.saveUncheckedVersionMutex.RLock()
-	defer fake.saveUncheckedVersionMutex.RUnlock()
-	return len(fake.saveUncheckedVersionArgsForCall)
-}
-
-func (fake *FakeResourceConfig) SaveUncheckedVersionCalls(stub func(atc.Space, atc.Version, db.ResourceConfigMetadataFields) (bool, error)) {
-	fake.saveUncheckedVersionMutex.Lock()
-	defer fake.saveUncheckedVersionMutex.Unlock()
-	fake.SaveUncheckedVersionStub = stub
-}
-
-func (fake *FakeResourceConfig) SaveUncheckedVersionArgsForCall(i int) (atc.Space, atc.Version, db.ResourceConfigMetadataFields) {
-	fake.saveUncheckedVersionMutex.RLock()
-	defer fake.saveUncheckedVersionMutex.RUnlock()
-	argsForCall := fake.saveUncheckedVersionArgsForCall[i]
-	return argsForCall.arg1, argsForCall.arg2, argsForCall.arg3
-}
-
-func (fake *FakeResourceConfig) SaveUncheckedVersionReturns(result1 bool, result2 error) {
-	fake.saveUncheckedVersionMutex.Lock()
-	defer fake.saveUncheckedVersionMutex.Unlock()
-	fake.SaveUncheckedVersionStub = nil
-	fake.saveUncheckedVersionReturns = struct {
-		result1 bool
-		result2 error
-	}{result1, result2}
-}
-
-func (fake *FakeResourceConfig) SaveUncheckedVersionReturnsOnCall(i int, result1 bool, result2 error) {
-	fake.saveUncheckedVersionMutex.Lock()
-	defer fake.saveUncheckedVersionMutex.Unlock()
-	fake.SaveUncheckedVersionStub = nil
-	if fake.saveUncheckedVersionReturnsOnCall == nil {
-		fake.saveUncheckedVersionReturnsOnCall = make(map[int]struct {
-			result1 bool
-			result2 error
-		})
-	}
-	fake.saveUncheckedVersionReturnsOnCall[i] = struct {
-		result1 bool
-		result2 error
-	}{result1, result2}
-}
-
-func (fake *FakeResourceConfig) SetCheckError(arg1 error) error {
-	fake.setCheckErrorMutex.Lock()
-	ret, specificReturn := fake.setCheckErrorReturnsOnCall[len(fake.setCheckErrorArgsForCall)]
-	fake.setCheckErrorArgsForCall = append(fake.setCheckErrorArgsForCall, struct {
-		arg1 error
-	}{arg1})
-	fake.recordInvocation("SetCheckError", []interface{}{arg1})
-	fake.setCheckErrorMutex.Unlock()
-	if fake.SetCheckErrorStub != nil {
-		return fake.SetCheckErrorStub(arg1)
-	}
-	if specificReturn {
-		return ret.result1
-	}
-	fakeReturns := fake.setCheckErrorReturns
-	return fakeReturns.result1
-}
-
-func (fake *FakeResourceConfig) SetCheckErrorCallCount() int {
-	fake.setCheckErrorMutex.RLock()
-	defer fake.setCheckErrorMutex.RUnlock()
-	return len(fake.setCheckErrorArgsForCall)
-}
-
-func (fake *FakeResourceConfig) SetCheckErrorCalls(stub func(error) error) {
-	fake.setCheckErrorMutex.Lock()
-	defer fake.setCheckErrorMutex.Unlock()
-	fake.SetCheckErrorStub = stub
-}
-
-func (fake *FakeResourceConfig) SetCheckErrorArgsForCall(i int) error {
-	fake.setCheckErrorMutex.RLock()
-	defer fake.setCheckErrorMutex.RUnlock()
-	argsForCall := fake.setCheckErrorArgsForCall[i]
-	return argsForCall.arg1
-}
-
-func (fake *FakeResourceConfig) SetCheckErrorReturns(result1 error) {
-	fake.setCheckErrorMutex.Lock()
-	defer fake.setCheckErrorMutex.Unlock()
-	fake.SetCheckErrorStub = nil
-	fake.setCheckErrorReturns = struct {
-		result1 error
-	}{result1}
-}
-
-func (fake *FakeResourceConfig) SetCheckErrorReturnsOnCall(i int, result1 error) {
-	fake.setCheckErrorMutex.Lock()
-	defer fake.setCheckErrorMutex.Unlock()
-	fake.SetCheckErrorStub = nil
-	if fake.setCheckErrorReturnsOnCall == nil {
-		fake.setCheckErrorReturnsOnCall = make(map[int]struct {
-			result1 error
-		})
-	}
-	fake.setCheckErrorReturnsOnCall[i] = struct {
-		result1 error
-	}{result1}
-}
-
 func (fake *FakeResourceConfig) Invocations() map[string][][]interface{} {
 	fake.invocationsMutex.RLock()
 	defer fake.invocationsMutex.RUnlock()
-<<<<<<< HEAD
-	fake.acquireResourceConfigCheckingLockWithIntervalCheckMutex.RLock()
-	defer fake.acquireResourceConfigCheckingLockWithIntervalCheckMutex.RUnlock()
-	fake.checkErrorMutex.RLock()
-	defer fake.checkErrorMutex.RUnlock()
-=======
->>>>>>> 0cba188c
 	fake.createdByBaseResourceTypeMutex.RLock()
 	defer fake.createdByBaseResourceTypeMutex.RUnlock()
 	fake.createdByResourceCacheMutex.RLock()
 	defer fake.createdByResourceCacheMutex.RUnlock()
-<<<<<<< HEAD
-	fake.defaultSpaceMutex.RLock()
-	defer fake.defaultSpaceMutex.RUnlock()
-	fake.findUncheckedVersionMutex.RLock()
-	defer fake.findUncheckedVersionMutex.RUnlock()
-	fake.findVersionMutex.RLock()
-	defer fake.findVersionMutex.RUnlock()
-	fake.finishSavingVersionsMutex.RLock()
-	defer fake.finishSavingVersionsMutex.RUnlock()
-=======
 	fake.findResourceConfigScopeByIDMutex.RLock()
 	defer fake.findResourceConfigScopeByIDMutex.RUnlock()
->>>>>>> 0cba188c
 	fake.iDMutex.RLock()
 	defer fake.iDMutex.RUnlock()
-	fake.latestVersionsMutex.RLock()
-	defer fake.latestVersionsMutex.RUnlock()
 	fake.originBaseResourceTypeMutex.RLock()
 	defer fake.originBaseResourceTypeMutex.RUnlock()
-	fake.saveDefaultSpaceMutex.RLock()
-	defer fake.saveDefaultSpaceMutex.RUnlock()
-	fake.savePartialVersionMutex.RLock()
-	defer fake.savePartialVersionMutex.RUnlock()
-	fake.saveSpaceMutex.RLock()
-	defer fake.saveSpaceMutex.RUnlock()
-	fake.saveSpaceLatestVersionMutex.RLock()
-	defer fake.saveSpaceLatestVersionMutex.RUnlock()
-	fake.saveUncheckedVersionMutex.RLock()
-	defer fake.saveUncheckedVersionMutex.RUnlock()
-	fake.setCheckErrorMutex.RLock()
-	defer fake.setCheckErrorMutex.RUnlock()
 	copiedInvocations := map[string][][]interface{}{}
 	for key, value := range fake.invocations {
 		copiedInvocations[key] = value
