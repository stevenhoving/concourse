--- conflicted
+++ resolved
@@ -233,18 +233,11 @@
             given iHaveAnOpenSideBar_
                 >> when iAmLookingAtTheSideBar
                 >> then_ iSeeItIs275PxWide
-<<<<<<< HEAD
-=======
         , test "sidebar width is determined by sidebar state" <|
             given iHaveAnOpenSideBar_
                 >> given myBrowserReceives400PxWideSideBarState
                 >> when iAmLookingAtTheSideBar
                 >> then_ iSeeItHasWidth 400
-        , test "sidebar has right padding" <|
-            given iHaveAnOpenSideBar_
-                >> when iAmLookingAtTheSideBar
-                >> then_ iSeeItHasRightPadding
->>>>>>> 5655f20f
         , test "sidebar has bottom padding" <|
             given iHaveAnOpenSideBar_
                 >> when iAmLookingAtTheSideBar
